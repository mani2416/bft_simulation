/***************************************************************************************************
Configuration abstractions for the simulation and nodes
Also contains methods called for initialization (ini, log, etc.)
***************************************************************************************************/

use log::{debug, LevelFilter};
use log4rs::append::console::ConsoleAppender;
use log4rs::append::file::FileAppender;
use log4rs::config::{Appender, Config, Logger, Root};
use log4rs::encode::pattern::PatternEncoder;
use mc_utils::ini::env2var;


use crate::node::pbft::messages::{ClientRequest, PBFTMessage};
use crate::node::zyzzyva::messages as zyzzyva_messages;
use crate::node::zyzzyva::state::CLIENT_ID;
use crate::node::NodeType;

use crate::simulation::event::{Event, Message};
use crate::simulation::time::Time;
/// Config to initialize the simulation
pub struct SimulationConfig {
    pub node_type: NodeType,
    pub number_of_nodes: u32,
    next_id: u32,
}

impl SimulationConfig {
    /// Used internally to increment the id counter for each new node
    fn increment_next_id(&mut self) -> u32 {
        self.next_id += 1;
        self.next_id
    }

    /// Creates a new NodeConfig
    pub fn create_node_config(&mut self) -> NodeConfig {
        NodeConfig {
            node_type: self.node_type,
            // increment the counter
            id: self.increment_next_id(),
            number_of_nodes: self.number_of_nodes,
        }
    }
}
impl Default for SimulationConfig {
    fn default() -> Self {
        let node_type = env2var::<String>("node.node_type");
        let node_type = match node_type.as_str() {
            "dummy" => NodeType::Dummy,
<<<<<<< HEAD
            "node.pbft" => NodeType::PBFT,
            "node.zyzzyva" => NodeType::Zyzzyva,
            "rbft" => NodeType::RBFT,
            _ => panic!(
                "node_type in ini is not available, allowed are 'dummy', 'node.pbft', 'node.zyzzyva', 'rbft'"
=======
            "pbft" => NodeType::PBFT,
            "zyzzyva" => NodeType::Zyzzyva,
            "rbft" => NodeType::RBFT,
            _ => panic!(
                "node_type in ini is not available, allowed are 'dummy', 'pbft', 'zyzzyva', 'rbft'"
>>>>>>> e34cf932
            ),
        };

        SimulationConfig {
            node_type,
            number_of_nodes: 0,
            next_id: 0,
        }
    }
}
impl SimulationConfig {
    pub fn number_of_nodes(mut self, number_of_nodes: u32) -> SimulationConfig {
        self.number_of_nodes = number_of_nodes;
        self
    }
}

/// Config to initialize a node
pub struct NodeConfig {
    pub node_type: NodeType,
    pub id: u32,
    pub number_of_nodes: u32,
}

/// Config for a batch of requests
#[derive(Debug, PartialEq, Eq, PartialOrd, Ord)]
pub struct RequestBatchConfig {
    pub number: u32,
    pub interval: u32,
}

impl RequestBatchConfig {
    pub fn new(number: u32, interval: u32) -> Self {
        RequestBatchConfig { number, interval }
    }

    // create a vector of events, corresponding to the config
    pub fn create_events(
        &self,
        request_id_counter: &mut u64,
        time: Time,
        node_type: NodeType,
    ) -> Vec<Event> {
        let mut result = Vec::with_capacity(self.number as usize);

        for counter in 1..=self.number {
            match node_type {
                NodeType::PBFT => {
                    // the message containing the client request
                    let message = Message::PBFT(PBFTMessage::ClientRequest(ClientRequest {
                        sender_id: 31415,
                        operation: (*request_id_counter as u32),
                    }));
                    //TODO Client requests will go to node '1' by default, add option to define receiver in RequestConfig?
                    let new_time = time.add_milli(u64::from((counter - 1) * self.interval));
                    result.push(Event::new_reception(1, message, new_time));
                }
                NodeType::Zyzzyva => {
                    // TODO: find better approach to start the ball rolling
                    let message =
                        Message::Zyzzyva(zyzzyva_messages::ZyzzyvaMessage::ClientRequest(
                            zyzzyva_messages::ClientRequest {
                                sender_id: 0,
                                operation: (*request_id_counter as u32),
                            },
                        ));
                    let new_time = time.add_milli(u64::from((counter - 1) * self.interval));
                    result.push(Event::new_reception(CLIENT_ID, message, new_time));
                }
                _ => panic!(
                    "Received client requests for node type {:?}, which is not implemented yet",
                    node_type
                ),
            }
            *request_id_counter += 1;
        }
        result
    }
}

pub fn log_result(time: Time, node_id: Option<u32>, message: &str) {
    let n: u32 = mc_utils::ini::env2var("node.nodes");

    let mut result = String::new();
    result.push_str(&time.to_string());
    result.push(';');
    if let Some(id) = node_id {
        result.push_str(&id.to_string());
    } else {
        result.push_str("-1");
    }
    result.push(';');
    result.push_str(message);

    debug!(target: &format!("result_{}", n), "{}", &result);
}

/// Read values from the ini and store in environment
pub fn initialize_ini() {
    let ini = mc_utils::ini::get_ini("simulation.ini");
    mc_utils::ini::ini2env("node", "node_type", &ini, None);
    mc_utils::ini::ini2env("node", "nodes_vec", &ini, None);
    mc_utils::ini::ini2env("simulation", "requests", &ini, None);
    mc_utils::ini::ini2env("log", "debug", &ini, None);
    mc_utils::ini::ini2env("log", "result", &ini, None);
    mc_utils::ini::ini2env("network", "omission_probability", &ini, None);
    mc_utils::ini::ini2env("network", "delay_min", &ini, None);
    mc_utils::ini::ini2env("network", "delay_max", &ini, None);
}

/// Initialize the loggers
pub fn initialize_logging() {
    let stdout = ConsoleAppender::builder().build();

    let mut config =
        Config::builder().appender(Appender::builder().build("stdout", Box::new(stdout)));

    if mc_utils::ini::env2var("log.debug") {
        let log_node = FileAppender::builder()
            .encoder(Box::new(PatternEncoder::new("{l} - {m}{n}")))
            .append(false)
            .build("log/debug_nodes.log")
            .unwrap();

        let log_simulation = FileAppender::builder()
            .encoder(Box::new(PatternEncoder::new("{l} - {m}{n}")))
            .append(false)
            .build("log/debug_simulation.log")
            .unwrap();

        config = config
            .appender(Appender::builder().build("log_node", Box::new(log_node)))
            .appender(Appender::builder().build("log_simulation", Box::new(log_simulation)))
            .logger(
                Logger::builder()
                    .appender("log_node")
                    .additive(false)
                    .build("node", LevelFilter::Debug),
            )
            .logger(
                Logger::builder()
                    .appender("log_simulation")
                    .additive(false)
                    .build("simulation", LevelFilter::Debug),
            )
    }

    if mc_utils::ini::env2var("log.result") {
        for n in mc_utils::ini::env2var_vec::<u32>("node.nodes_vec") {
            let r: u32 = mc_utils::ini::env2var("simulation.requests");
            let p: f64 = mc_utils::ini::env2var("network.omission_probability");

            let name_result_logger = format!("result_{}", n);
            let name_result_log_file = format!(
                "log/result_{:0>3}_{:0>3}_{}.log",
                n,
                r,
                (p * 100 as f64) as u32
            );

            let log_result = FileAppender::builder()
                .encoder(Box::new(PatternEncoder::new("{m}{n}")))
                .append(false)
                .build(name_result_log_file.clone())
                .unwrap();

            config = config
                .appender(
                    Appender::builder().build(name_result_log_file.clone(), Box::new(log_result)),
                )
                .logger(
                    Logger::builder()
                        .appender(name_result_log_file)
                        .additive(false)
                        .build(name_result_logger, LevelFilter::Debug),
                )
        }
    }

    let config = config
        .build(Root::builder().appender("stdout").build(LevelFilter::Info))
        .unwrap();

    log4rs::init_config(config).unwrap();
}<|MERGE_RESOLUTION|>--- conflicted
+++ resolved
@@ -11,9 +11,11 @@
 use mc_utils::ini::env2var;
 
 
-use crate::node::pbft::messages::{ClientRequest, PBFTMessage};
-use crate::node::zyzzyva::messages as zyzzyva_messages;
-use crate::node::zyzzyva::state::CLIENT_ID;
+use crate::node::pbft::messages::{ClientRequest as PBFTCR, PBFTMessage};
+use crate::node::zyzzyva::{
+    messages::{ClientRequest as ZyzzyvaCR, ZyzzyvaMessage},
+    state::CLIENT_ID,
+};
 use crate::node::NodeType;
 
 use crate::simulation::event::{Event, Message};
@@ -47,19 +49,11 @@
         let node_type = env2var::<String>("node.node_type");
         let node_type = match node_type.as_str() {
             "dummy" => NodeType::Dummy,
-<<<<<<< HEAD
-            "node.pbft" => NodeType::PBFT,
-            "node.zyzzyva" => NodeType::Zyzzyva,
-            "rbft" => NodeType::RBFT,
-            _ => panic!(
-                "node_type in ini is not available, allowed are 'dummy', 'node.pbft', 'node.zyzzyva', 'rbft'"
-=======
             "pbft" => NodeType::PBFT,
             "zyzzyva" => NodeType::Zyzzyva,
             "rbft" => NodeType::RBFT,
             _ => panic!(
                 "node_type in ini is not available, allowed are 'dummy', 'pbft', 'zyzzyva', 'rbft'"
->>>>>>> e34cf932
             ),
         };
 
@@ -109,7 +103,7 @@
             match node_type {
                 NodeType::PBFT => {
                     // the message containing the client request
-                    let message = Message::PBFT(PBFTMessage::ClientRequest(ClientRequest {
+                    let message = Message::PBFT(PBFTMessage::ClientRequest(PBFTCR {
                         sender_id: 31415,
                         operation: (*request_id_counter as u32),
                     }));
@@ -118,14 +112,10 @@
                     result.push(Event::new_reception(1, message, new_time));
                 }
                 NodeType::Zyzzyva => {
-                    // TODO: find better approach to start the ball rolling
-                    let message =
-                        Message::Zyzzyva(zyzzyva_messages::ZyzzyvaMessage::ClientRequest(
-                            zyzzyva_messages::ClientRequest {
-                                sender_id: 0,
-                                operation: (*request_id_counter as u32),
-                            },
-                        ));
+                    let message = Message::Zyzzyva(ZyzzyvaMessage::ClientRequest(ZyzzyvaCR {
+                        sender_id: 0,
+                        operation: (*request_id_counter as u32),
+                    }));
                     let new_time = time.add_milli(u64::from((counter - 1) * self.interval));
                     result.push(Event::new_reception(CLIENT_ID, message, new_time));
                 }
